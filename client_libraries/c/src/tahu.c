/********************************************************************************
 * Copyright (c) 2014-2019 Cirrus Link Solutions and others
 *
 * This program and the accompanying materials are made available under the
 * terms of the Eclipse Public License 2.0 which is available at
 * http://www.eclipse.org/legal/epl-2.0.
 *
 * SPDX-License-Identifier: EPL-2.0
 *
 * Contributors:
 *   Cirrus Link Solutions - initial implementation
 ********************************************************************************/

#include <stdio.h>
#include <stdlib.h>
#include <stdbool.h>
#include <pb_decode.h>
#include <pb_encode.h>
#include <tahu.h>
#include <tahu.pb.h>

static uint8_t payload_sequence;

int add_metadata_to_metric(org_eclipse_tahu_protobuf_Payload_Metric *metric,
                           org_eclipse_tahu_protobuf_Payload_MetaData *metadata) {
    DEBUG_PRINT("Adding metadata...\n");
    metric->has_metadata = true;
    memcpy(&metric->metadata, metadata, sizeof(metric->metadata));
    return 0;
}

int add_metric_to_payload(org_eclipse_tahu_protobuf_Payload *payload,
                          org_eclipse_tahu_protobuf_Payload_Metric *metric) {
    DEBUG_PRINT("Adding metric to payload...\n");
    const int old_count = payload->metrics_count;
    const int new_count = (old_count + 1);
    const size_t new_allocation_size = sizeof(org_eclipse_tahu_protobuf_Payload_Metric) * new_count;
    void *realloc_result = realloc(payload->metrics, new_allocation_size);
    //DEBUG_PRINT("realloc_result=%p\n", realloc_result);
    if (realloc_result == NULL) {
        fprintf(stderr, "realloc failed in add_metric_to_payload\n");
        return -1;
    }
    payload->metrics = realloc_result;
    payload->metrics_count = new_count;
    memcpy(&payload->metrics[old_count], metric, sizeof(org_eclipse_tahu_protobuf_Payload_Metric));
    return 0;
}

int set_propertyvalue(org_eclipse_tahu_protobuf_Payload_PropertyValue *propertyvalue,
                      uint32_t datatype,
                      const void *value,
                      size_t size) {
    DEBUG_PRINT("Set property value...\n");
    switch (datatype) {
    case PROPERTY_DATA_TYPE_INT8:
        propertyvalue->which_value = org_eclipse_tahu_protobuf_Payload_PropertyValue_int_value_tag;
        propertyvalue->value.int_value = *(int8_t *)value;
        break;
    case PROPERTY_DATA_TYPE_INT16:
        propertyvalue->which_value = org_eclipse_tahu_protobuf_Payload_PropertyValue_int_value_tag;
        propertyvalue->value.int_value = *(int16_t *)value;
        break;
    case PROPERTY_DATA_TYPE_INT32:
        propertyvalue->which_value = org_eclipse_tahu_protobuf_Payload_PropertyValue_int_value_tag;
        propertyvalue->value.int_value = *(int32_t *)value;
        break;
    case PROPERTY_DATA_TYPE_INT64:
        propertyvalue->which_value = org_eclipse_tahu_protobuf_Payload_PropertyValue_long_value_tag;
        propertyvalue->value.long_value = *(int64_t *)value;
        break;
    case PROPERTY_DATA_TYPE_UINT8:
        propertyvalue->which_value = org_eclipse_tahu_protobuf_Payload_PropertyValue_int_value_tag;
        propertyvalue->value.int_value = *(uint8_t *)value;
        break;
    case PROPERTY_DATA_TYPE_UINT16:
        propertyvalue->which_value = org_eclipse_tahu_protobuf_Payload_PropertyValue_int_value_tag;
        propertyvalue->value.int_value = *(uint16_t *)value;
        break;
    case PROPERTY_DATA_TYPE_UINT32:
        propertyvalue->which_value = org_eclipse_tahu_protobuf_Payload_PropertyValue_long_value_tag;
        propertyvalue->value.long_value = *(uint32_t *)value;
        break;
    case PROPERTY_DATA_TYPE_UINT64:
    case PROPERTY_DATA_TYPE_DATETIME:
        propertyvalue->which_value = org_eclipse_tahu_protobuf_Payload_PropertyValue_long_value_tag;
        propertyvalue->value.long_value = *(uint64_t *)value;
        break;
    case PROPERTY_DATA_TYPE_FLOAT:
        propertyvalue->which_value = org_eclipse_tahu_protobuf_Payload_PropertyValue_float_value_tag;
        propertyvalue->value.float_value = *(float *)value;
        break;
    case PROPERTY_DATA_TYPE_DOUBLE:
        propertyvalue->which_value = org_eclipse_tahu_protobuf_Payload_PropertyValue_double_value_tag;
        propertyvalue->value.double_value = *(double *)value;
        break;
    case PROPERTY_DATA_TYPE_BOOLEAN:
        propertyvalue->which_value = org_eclipse_tahu_protobuf_Payload_PropertyValue_boolean_value_tag;
        propertyvalue->value.boolean_value = *(bool *)value;
        break;
    case PROPERTY_DATA_TYPE_STRING:
    case PROPERTY_DATA_TYPE_TEXT:
        propertyvalue->which_value = org_eclipse_tahu_protobuf_Payload_PropertyValue_string_value_tag;
        propertyvalue->value.string_value = strndup(value, size);
        break;
    default:
        fprintf(stderr, "Invalid datatype(%u) in set_propertyvalue\n", datatype);
        return -1;
    }
    return 0;
}

int add_property_to_set(org_eclipse_tahu_protobuf_Payload_PropertySet *propertyset,
                        const char *key,
                        uint32_t datatype,
                        const void *value,
                        size_t size_of_value) {
    DEBUG_PRINT("Add property to set...\n");
    if (propertyset->keys_count != propertyset->values_count) {
        fprintf(stderr, "Mismatched key/value counts in add_property_to_set\n");
        return -1;
    }
    const int old_count = propertyset->keys_count;
    const int new_count = (old_count + 1);
    const size_t key_allocation_size = sizeof(char *) * new_count;
    const size_t value_allocation_size = sizeof(org_eclipse_tahu_protobuf_Payload_PropertyValue) * new_count;
    void *key_allocation_result = realloc(propertyset->keys, key_allocation_size);
    void *value_allocation_result = realloc(propertyset->values, value_allocation_size);
    //DEBUG_PRINT("key=%p value=%p\n", key_allocation_result, value_allocation_result);
    if ((key_allocation_result == NULL) || (value_allocation_result == NULL)) {
        fprintf(stderr, "realloc failed in add_metric_to_payload\n");
        return -1;
    }
    propertyset->keys = key_allocation_result;
    propertyset->keys_count = new_count;
    propertyset->values = value_allocation_result;
    propertyset->values_count = new_count;
    propertyset->keys[old_count] = strdup(key);
    if (propertyset->keys[old_count] == NULL) {
        fprintf(stderr, "strdup failed in add_metric_to_payload\n");
        return -1;
    }
    memset(&propertyset->values[old_count], 0, sizeof(org_eclipse_tahu_protobuf_Payload_PropertyValue));
    propertyset->values[old_count].has_type = true;
    propertyset->values[old_count].type = datatype;
    if (value == NULL) {
        propertyset->values[old_count].has_is_null = true;
        propertyset->values[old_count].is_null = true;
    } else {
        set_propertyvalue(&propertyset->values[old_count], datatype, value, size_of_value);
    }
    return 0;
}

int add_propertyset_to_metric(org_eclipse_tahu_protobuf_Payload_Metric *metric,
                              org_eclipse_tahu_protobuf_Payload_PropertySet *properties) {
    DEBUG_PRINT("Add propertyset to metric...\n");
    metric->has_properties = true;
    memcpy(&metric->properties, properties, sizeof(metric->properties));
    return 0;
}

int set_metric_value(org_eclipse_tahu_protobuf_Payload_Metric *metric, uint32_t datatype, const void *value, size_t size) {
    DEBUG_PRINT("Set metric value...\n");
    switch (datatype) {
    case METRIC_DATA_TYPE_INT8:
        metric->which_value = org_eclipse_tahu_protobuf_Payload_Metric_int_value_tag;
        metric->value.int_value = *(int8_t *)value;
        break;
    case METRIC_DATA_TYPE_INT16:
        metric->which_value = org_eclipse_tahu_protobuf_Payload_Metric_int_value_tag;
        metric->value.int_value = *(int16_t *)value;
        break;
    case METRIC_DATA_TYPE_INT32:
        metric->which_value = org_eclipse_tahu_protobuf_Payload_Metric_int_value_tag;
        metric->value.int_value = *(int32_t *)value;
        break;
    case METRIC_DATA_TYPE_INT64:
        metric->which_value = org_eclipse_tahu_protobuf_Payload_Metric_long_value_tag;
        metric->value.long_value = *(int64_t *)value;
        break;
    case METRIC_DATA_TYPE_UINT8:
        metric->which_value = org_eclipse_tahu_protobuf_Payload_Metric_int_value_tag;
        metric->value.int_value = *(uint8_t *)value;
        break;
    case METRIC_DATA_TYPE_UINT16:
        metric->which_value = org_eclipse_tahu_protobuf_Payload_Metric_int_value_tag;
        metric->value.int_value = *(uint16_t *)value;
        break;
    case METRIC_DATA_TYPE_UINT32:
        metric->which_value = org_eclipse_tahu_protobuf_Payload_Metric_long_value_tag;
        metric->value.long_value = *(uint32_t *)value;
        break;
    case METRIC_DATA_TYPE_UINT64:
    case METRIC_DATA_TYPE_DATETIME:
        metric->which_value = org_eclipse_tahu_protobuf_Payload_Metric_long_value_tag;
        metric->value.long_value = *(uint64_t *)value;
        break;
    case METRIC_DATA_TYPE_FLOAT:
        metric->which_value = org_eclipse_tahu_protobuf_Payload_Metric_float_value_tag;
        metric->value.float_value = *(float *)value;
        break;
    case METRIC_DATA_TYPE_DOUBLE:
        metric->which_value = org_eclipse_tahu_protobuf_Payload_Metric_double_value_tag;
        metric->value.double_value = *(double *)value;
        break;
    case METRIC_DATA_TYPE_BOOLEAN:
        metric->which_value = org_eclipse_tahu_protobuf_Payload_Metric_boolean_value_tag;
        metric->value.boolean_value = *(bool *)value;
        break;
    case METRIC_DATA_TYPE_STRING:
    case METRIC_DATA_TYPE_TEXT:
    case METRIC_DATA_TYPE_UUID:
        metric->which_value = org_eclipse_tahu_protobuf_Payload_Metric_string_value_tag;
        metric->value.string_value = strndup(value, size);
        break;
    case METRIC_DATA_TYPE_DATASET:
        metric->which_value = org_eclipse_tahu_protobuf_Payload_Metric_dataset_value_tag;
        memcpy(&metric->value.dataset_value, value, sizeof(metric->value.dataset_value));
        break;
    case METRIC_DATA_TYPE_TEMPLATE:
        metric->which_value = org_eclipse_tahu_protobuf_Payload_Metric_template_value_tag;
        memcpy(&metric->value.template_value, value, sizeof(metric->value.template_value));
        break;
    case METRIC_DATA_TYPE_BYTES:
    case METRIC_DATA_TYPE_FILE:
    case METRIC_DATA_TYPE_UNKNOWN:
    default:
        fprintf(stderr, "Unhandled datatype(%u) in set_metric_value\n", datatype);
        return -1;
    }
    return 0;
}

int add_simple_metric(org_eclipse_tahu_protobuf_Payload *payload,
                      const char *name,
                      bool has_alias,
                      uint64_t alias,
                      uint64_t datatype,
                      bool is_historical,
                      bool is_transient,
                      const void *value,
                      size_t size_of_value) {
    DEBUG_PRINT("Add simple metric...\n");
    org_eclipse_tahu_protobuf_Payload_Metric new_metric;
    memset(&new_metric, 0, sizeof(new_metric));
    if (name != NULL) {
        new_metric.name = strdup(name);
        if (new_metric.name == NULL) {
            fprintf(stderr, "strdup name failed in add_simple_metric\n");
            return -1;
        }
    }
    new_metric.has_alias = has_alias;
    new_metric.alias = alias;
    new_metric.has_timestamp = true;
    new_metric.timestamp = get_current_timestamp();
    new_metric.has_datatype = true;
    new_metric.datatype = datatype;
    if (is_historical) {
        new_metric.has_is_historical = true;
        new_metric.is_historical = true;
    }
    if (is_transient) {
        new_metric.has_is_transient = true;
        new_metric.is_transient = true;
    }
    if (value == NULL) {
        new_metric.has_is_null = true;
        new_metric.is_null = true;
    } else {
        set_metric_value(&new_metric, datatype, value, size_of_value);
    }
    add_metric_to_payload(payload, &new_metric);
    return 0;
}

ssize_t encode_payload(uint8_t *out_buffer,
                       size_t buffer_length,
                       const org_eclipse_tahu_protobuf_Payload *payload) {
    // Use a different stream if the user wants a normal encode or just a size check
    pb_ostream_t sizing_stream = PB_OSTREAM_SIZING;
    pb_ostream_t buffer_stream = pb_ostream_from_buffer(out_buffer, buffer_length);
    pb_ostream_t *node_stream = ((out_buffer == NULL) ? &sizing_stream : &buffer_stream);

    // Encode the payload
    DEBUG_PRINT("Encoding payload...\n");
    const bool encode_result = pb_encode(node_stream, org_eclipse_tahu_protobuf_Payload_fields, payload);
    const size_t message_length = node_stream->bytes_written;
    DEBUG_PRINT("Message length: %zd\n", message_length);

    // Error Check
    if (!encode_result) {
        fprintf(stderr, "Encoding failed: %s\n", PB_GET_ERROR(node_stream));
        return -1;
    }

    DEBUG_PRINT("Encoding succeeded\n");
    return message_length;
}

ssize_t decode_payload(org_eclipse_tahu_protobuf_Payload *payload,
                       const uint8_t *in_buffer,
                       size_t buffer_length) {
    DEBUG_PRINT("Decoding payload...\n");
    pb_istream_t node_stream = pb_istream_from_buffer(in_buffer, buffer_length);
    memset(payload, 0, sizeof(org_eclipse_tahu_protobuf_Payload));
    const bool decode_result = pb_decode(&node_stream, org_eclipse_tahu_protobuf_Payload_fields, payload);

    if (!decode_result) {
        fprintf(stderr, "Decoding failed: %s\n", PB_GET_ERROR(&node_stream));
        return -1;
    }

#ifdef SPARKPLUG_DEBUG
    // Print the message data
    print_payload(payload);
#endif

    return node_stream.bytes_left;
}

int free_payload(org_eclipse_tahu_protobuf_Payload *payload) {
    DEBUG_PRINT("Free payload memory...\n");
    pb_release(org_eclipse_tahu_protobuf_Payload_fields, payload);
    return 0;
}

uint64_t get_current_timestamp() {
    // Set the timestamp
    struct timespec ts;
#ifdef __MACH__ // OS X does not have clock_gettime, use clock_get_time
    clock_serv_t cclock;
    mach_timespec_t mts;
    host_get_clock_service(mach_host_self(), CALENDAR_CLOCK, &cclock);
    clock_get_time(cclock, &mts);
    mach_port_deallocate(mach_task_self(), cclock);
    ts.tv_sec = mts.tv_sec;
    ts.tv_nsec = mts.tv_nsec;
#else
    clock_gettime(CLOCK_REALTIME, &ts);
#endif
    return ts.tv_sec * UINT64_C(1000) + ts.tv_nsec / 1000000;
}

void reset_sparkplug_sequence(void) {
    payload_sequence = 0;
}

int get_next_payload(org_eclipse_tahu_protobuf_Payload *payload) {

    // Initialize payload
    DEBUG_PRINT("Current Sequence Number: %u\n", payload_sequence);
    memset(payload, 0, sizeof(org_eclipse_tahu_protobuf_Payload));
    payload->has_timestamp = true;
    payload->timestamp = get_current_timestamp();
    payload->has_seq = true;
    payload->seq = payload_sequence;

    // Increment/wrap the sequence number (stored in a U8, so it
    // will wrap 255-to-0 automatically)
    payload_sequence++;
    return 0;
}

int init_dataset(org_eclipse_tahu_protobuf_Payload_DataSet *dataset,
                 uint64_t num_of_rows,
                 uint64_t num_of_columns,
                 const uint32_t datatypes[],
                 const char *column_keys[],
                 const org_eclipse_tahu_protobuf_Payload_DataSet_Row row_data[]) {
    DEBUG_PRINT("Init dataset...\n");
    memset(dataset, 0, sizeof(org_eclipse_tahu_protobuf_Payload_DataSet));
    dataset->has_num_of_columns = true;
    dataset->num_of_columns = num_of_columns;
    dataset->columns_count = num_of_columns;
    const size_t key_size = num_of_columns * sizeof(char *);
    dataset->columns = malloc(key_size);
    if (dataset->columns == NULL) {
        fprintf(stderr, "malloc(%lu) failure in init_dataset\n", key_size);
        return -1;
    }
    for (int i = 0; i < num_of_columns; i++) {
        dataset->columns[i] = strdup(column_keys[i]);
        if (dataset->columns[i] == NULL) {
            fprintf(stderr, "strdup failed in init_dataset\n");
            return -1;
        }
    }
    dataset->types_count = num_of_columns;
    const size_t datatypes_size = num_of_columns * sizeof(uint32_t);
    dataset->types = malloc(datatypes_size);
    if (dataset->types == NULL) {
        fprintf(stderr, "malloc(%lu) failure in init_dataset\n", datatypes_size);
        return -1;
    }
    memcpy(dataset->types, datatypes, datatypes_size);
    dataset->rows_count = num_of_rows;
    const size_t row_data_size = num_of_rows * sizeof(org_eclipse_tahu_protobuf_Payload_DataSet_Row);
    dataset->rows = malloc(row_data_size);
    if (dataset->rows == NULL) {
        fprintf(stderr, "malloc(%lu) failure in init_dataset\n", row_data_size);
        return -1;
    }
    memcpy(dataset->rows, row_data, row_data_size);
    return 0;
}

int init_metric(org_eclipse_tahu_protobuf_Payload_Metric *metric,
                const char *name,
                bool has_alias,
                uint64_t alias,
                uint64_t datatype,
                bool is_historical,
                bool is_transient,
                const void *value,
                size_t size_of_value) {
    DEBUG_PRINT("Init metric...\n");
    memset(metric, 0, sizeof(org_eclipse_tahu_protobuf_Payload_Metric));
    if (name != NULL) {
        metric->name = strdup(name);
        if (metric->name == NULL) {
            fprintf(stderr, "strdup failed to copy metric name\n");
            return -1;
        }
    }
    if (has_alias) {
        metric->has_alias = true;
        metric->alias = alias;
    }
    if (is_historical && !is_transient) {
        metric->has_timestamp = true;
        metric->timestamp = get_current_timestamp();
    }
    metric->has_datatype = true;
    metric->datatype = datatype;
    if (is_historical) {
        metric->has_is_historical = true;
        metric->is_historical = true;
    }
    if (is_transient) {
        metric->has_is_transient = true;
        metric->is_transient = true;
    }
    if (value == NULL) {
        metric->has_is_null = true;
        metric->is_null = true;
    } else {
        return set_metric_value(metric, datatype, value, size_of_value);
    }
    // No support for metadata or properties in this function...
    return 0;
}

/*
 * Display a full Sparkplug Payload
 */
#define PP(...) fprintf(stdout,__VA_ARGS__)
#define EMPTY_PREFIX ""
void print_metadata(const char *prefix, org_eclipse_tahu_protobuf_Payload_MetaData *metadata);
void print_propertyvalue(const char *prefix, org_eclipse_tahu_protobuf_Payload_PropertyValue *value);
void print_propertyset(const char *prefix, org_eclipse_tahu_protobuf_Payload_PropertySet *properties);
void print_propertysetlist(const char *prefix, org_eclipse_tahu_protobuf_Payload_PropertySetList *propertysetlist);
void print_dataset_row(const char *prefix, org_eclipse_tahu_protobuf_Payload_DataSet_Row *row);
void print_datasetvalue(const char *prefix, org_eclipse_tahu_protobuf_Payload_DataSet_DataSetValue *dsvalue);
void print_dataset(const char *prefix, org_eclipse_tahu_protobuf_Payload_DataSet *dataset_value);
void print_template_parameter(const char *prefix, org_eclipse_tahu_protobuf_Payload_Template_Parameter *template_parameter);
void print_template(const char *prefix, org_eclipse_tahu_protobuf_Payload_Template *template);
void print_metric(const char *prefix, org_eclipse_tahu_protobuf_Payload_Metric *metric);
void print_payload(org_eclipse_tahu_protobuf_Payload *payload);

void print_metadata(const char *prefix, org_eclipse_tahu_protobuf_Payload_MetaData *metadata) {
    if (prefix == NULL) {
        prefix = EMPTY_PREFIX;
    }
    if (metadata->has_is_multi_part) {
        PP("%sis_multi_part=%u\n", prefix, metadata->is_multi_part);
    }
    if (metadata->content_type != NULL) {
        PP("%scontent_type=%s [%p]\n", prefix, metadata->content_type, metadata->content_type);
    }
    if (metadata->has_size) {
        PP("%shas_size=%lu\n", prefix, metadata->size);
    }
    if (metadata->has_seq) {
        PP("%sseq=%lu\n", prefix, metadata->seq);
    }
    if (metadata->file_name != NULL) {
        PP("%sfile_name=%s [%p]\n", prefix, metadata->file_name, metadata->file_name);
    }
    if (metadata->file_type != NULL) {
        PP("%sfile_type=%s [%p]\n", prefix, metadata->file_type, metadata->file_type);
    }
    if (metadata->md5 != NULL) {
        PP("%smd5=%s [%p]\n", prefix, metadata->md5, metadata->md5);
    }
    if (metadata->description != NULL) {
        PP("%sdescription=%s [%p]\n", prefix, metadata->description, metadata->description);
    }
    if (metadata->extensions != NULL) {
        PP("%sextensions=[%p] (display not supported)\n", prefix, metadata->extensions);
    }
}

void print_propertyvalue(const char *prefix, org_eclipse_tahu_protobuf_Payload_PropertyValue *value) {
    char temp[64];
    if (prefix == NULL) {
        prefix = EMPTY_PREFIX;
    }
    if (value->has_type) {
        PP("%stype=%u\n", prefix, value->type);
    }
    if (value->has_is_null) {
        PP("%sis_null=%u\n", prefix, value->is_null);
    }
    switch (value->which_value) {
    case org_eclipse_tahu_protobuf_Payload_PropertyValue_int_value_tag:
        PP("%sint_value=%d\n", prefix, value->value.int_value);
        break;
    case org_eclipse_tahu_protobuf_Payload_PropertyValue_long_value_tag:
        PP("%slong_value=%ld\n", prefix, value->value.long_value);
        break;
    case org_eclipse_tahu_protobuf_Payload_PropertyValue_float_value_tag:
        PP("%sfloat_value=%f\n", prefix, value->value.float_value);
        break;
    case org_eclipse_tahu_protobuf_Payload_PropertyValue_double_value_tag:
        PP("%sdouble_value=%f\n", prefix, value->value.double_value);
        break;
    case org_eclipse_tahu_protobuf_Payload_PropertyValue_boolean_value_tag:
        PP("%sboolean_value=%u\n", prefix, value->value.boolean_value);
        break;
    case org_eclipse_tahu_protobuf_Payload_PropertyValue_string_value_tag:
        PP("%sstring_value=%s [%p]\n", prefix, value->value.string_value, value->value.string_value);
        break;
    case org_eclipse_tahu_protobuf_Payload_PropertyValue_propertyset_value_tag:
        snprintf(temp, sizeof(temp), "%spropertyset.", prefix);
        print_propertyset(temp, &value->value.propertyset_value);
        break;
    case org_eclipse_tahu_protobuf_Payload_PropertyValue_propertysets_value_tag:
        snprintf(temp, sizeof(temp), "%spropertysets.", prefix);
        print_propertysetlist(temp, &value->value.propertysets_value);
        break;
    case org_eclipse_tahu_protobuf_Payload_PropertyValue_extension_value_tag:
        PP("%sextension_value=[%p] (display not supported)\n", prefix, value->value.extension_value.extensions);
        break;
    default:
        PP("%sinvalid which_value=%u\n", prefix, value->which_value);
    }
}

void print_propertyset(const char *prefix, org_eclipse_tahu_protobuf_Payload_PropertySet *properties) {
    char temp[64];
    if (prefix == NULL) {
        prefix = EMPTY_PREFIX;
    }
    PP("%skeys=[%p] (count=%u)\n", prefix, properties->keys, properties->keys_count);
    for (int i = 0; i < properties->keys_count; i++) {
        PP("%s keys[%u]=%s [%p]\n", prefix, i, properties->keys[i], properties->keys[i]);
    }
    PP("%svalues=[%p] (count=%u)\n", prefix, properties->values, properties->values_count);
    for (int i = 0; i < properties->values_count; i++) {
        snprintf(temp, sizeof(temp), "%svalues[%u].", prefix, i);
        print_propertyvalue(temp, &properties->values[i]);
    }
    if (properties->extensions != NULL) {
        PP("%sextension=[%p] (display not supported)\n", prefix, properties->extensions);
    }
}

void print_propertysetlist(const char *prefix, org_eclipse_tahu_protobuf_Payload_PropertySetList *propertysetlist) {
    char temp[64];
    if (prefix == NULL) {
        prefix = EMPTY_PREFIX;
    }
    // pb_size_t propertyset_count;
    // struct _org_eclipse_tahu_protobuf_Payload_PropertySet *propertyset;
    PP("%spropertyset=[%p] (count=%u)\n", prefix, propertysetlist->propertyset, propertysetlist->propertyset_count);
    for (int i = 0; i < propertysetlist->propertyset_count; i++) {
        snprintf(temp, sizeof(temp), "%s.propertyset[%u].", prefix, i);
        print_propertyset(temp, &propertysetlist->propertyset[i]);
    }
    if (propertysetlist->extensions != NULL) {
        PP("%sextensions=[%p] (display not supported)\n", prefix, propertysetlist->extensions);
    }
}

void print_dataset_row(const char *prefix, org_eclipse_tahu_protobuf_Payload_DataSet_Row *row) {
    char temp[64];
    if (prefix == NULL) {
        prefix = EMPTY_PREFIX;
    }
    PP("%selements=[%p] (count=%u)\n", prefix, row->elements, row->elements_count);
    for (int i = 0; i < row->elements_count; i++) {
        snprintf(temp, sizeof(temp), "%selements[%u].", prefix, i);
        print_datasetvalue(temp, &row->elements[i]);
    }
    if (row->extensions != NULL) {
        PP("%selements=[%p] (display not supported)\n", prefix, row->extensions);
    }
}

void print_datasetvalue(const char *prefix, org_eclipse_tahu_protobuf_Payload_DataSet_DataSetValue *dsvalue) {
    switch (dsvalue->which_value) {
    case org_eclipse_tahu_protobuf_Payload_DataSet_DataSetValue_int_value_tag:
        PP("%sint_value=%d\n", prefix, dsvalue->value.int_value);
        break;
    case org_eclipse_tahu_protobuf_Payload_DataSet_DataSetValue_long_value_tag:
        PP("%slong_value=%ld\n", prefix, dsvalue->value.long_value);
        break;
    case org_eclipse_tahu_protobuf_Payload_DataSet_DataSetValue_float_value_tag:
        PP("%sfloat_value=%f\n", prefix, dsvalue->value.float_value);
        break;
    case org_eclipse_tahu_protobuf_Payload_DataSet_DataSetValue_double_value_tag:
        PP("%sdouble_value=%f\n", prefix, dsvalue->value.double_value);
        break;
    case org_eclipse_tahu_protobuf_Payload_DataSet_DataSetValue_boolean_value_tag:
        PP("%sboolean_value=%u\n", prefix, dsvalue->value.boolean_value);
        break;
    case org_eclipse_tahu_protobuf_Payload_DataSet_DataSetValue_string_value_tag:
        PP("%sstring_value=%s [%p]\n", prefix, dsvalue->value.string_value, dsvalue->value.string_value);
        break;
    case org_eclipse_tahu_protobuf_Payload_DataSet_DataSetValue_extension_value_tag:
        PP("%sextension_value=[%p] (display not supported)\n", prefix, dsvalue->value.extension_value.extensions);
        break;
    default:
        PP("%sinvalid which_value=%u\n", prefix, dsvalue->which_value);
    }
}

void print_dataset(const char *prefix, org_eclipse_tahu_protobuf_Payload_DataSet *dataset_value) {
    char temp[64];
    if (prefix == NULL) {
        prefix = EMPTY_PREFIX;
    }
    if (dataset_value->has_num_of_columns) {
        PP("%snum_of_columns=%lu\n", prefix, dataset_value->num_of_columns);
    }
    PP("%scolumns=[%p] (count=%u)\n", prefix, dataset_value->columns, dataset_value->columns_count);
    for (int i = 0; i < dataset_value->columns_count; i++) {
        PP("%scolumn[%u]=%s [%p]\n", prefix, i, dataset_value->columns[i], dataset_value->columns[i]);
    }
    PP("%stypes=[%p] (count=%u)\n", prefix, dataset_value->types, dataset_value->types_count);
    for (int i = 0; i < dataset_value->types_count; i++) {
        PP("%stype[%u]=%u\n", prefix, i, dataset_value->types[i]);
    }
    PP("%srows=[%p] (count=%u)\n", prefix, dataset_value->rows, dataset_value->rows_count);
    for (int i = 0; i < dataset_value->rows_count; i++) {
        snprintf(temp, sizeof(temp), "%srow[%u].", prefix, i);
        print_dataset_row(temp, &dataset_value->rows[i]);
    }
    if (dataset_value->extensions != NULL) {
        PP("%sextensions=[%p]\n", prefix, dataset_value->extensions);
    }
}

void print_template_parameter(const char *prefix, org_eclipse_tahu_protobuf_Payload_Template_Parameter *template_parameter) {
    if (prefix == NULL) {
        prefix = EMPTY_PREFIX;
    }
    // char *name;
    if (template_parameter->name != NULL) {
        PP("%sname=%s [%p]\n", prefix, template_parameter->name, template_parameter->name);
    }
    if (template_parameter->has_type) {
        PP("%stype=%u\n", prefix, template_parameter->type);
    }
    // pb_size_t which_value;
    switch (template_parameter->which_value) {
    case org_eclipse_tahu_protobuf_Payload_Template_Parameter_int_value_tag:
        PP("%sint_value=%d\n", prefix, template_parameter->value.int_value);
        break;
    case org_eclipse_tahu_protobuf_Payload_Template_Parameter_long_value_tag:
        PP("%slong_value=%ld\n", prefix, template_parameter->value.long_value);
        break;
    case org_eclipse_tahu_protobuf_Payload_Template_Parameter_float_value_tag:
        PP("%sfloat_value=%f\n", prefix, template_parameter->value.float_value);
        break;
    case org_eclipse_tahu_protobuf_Payload_Template_Parameter_double_value_tag:
        PP("%sdouble_value=%f\n", prefix, template_parameter->value.double_value);
        break;
    case org_eclipse_tahu_protobuf_Payload_Template_Parameter_boolean_value_tag:
        PP("%sboolean_value=%u\n", prefix, template_parameter->value.boolean_value);
        break;
    case org_eclipse_tahu_protobuf_Payload_Template_Parameter_string_value_tag:
        PP("%sstring_value=%s [%p]\n", prefix, template_parameter->value.string_value, template_parameter->value.string_value);
        break;
    case org_eclipse_tahu_protobuf_Payload_Template_Parameter_extension_value_tag:
        PP("%sextension_value=[%p] (display not supported)\n", prefix, template_parameter->value.extension_value.extensions);
        break;
    default:
        PP("%sinvalid which_value=%u\n", prefix, template_parameter->which_value);
    }
}

void print_template(const char *prefix, org_eclipse_tahu_protobuf_Payload_Template *template) {
    char temp[64];
    if (prefix == NULL) {
        prefix = EMPTY_PREFIX;
    }
    if (template->version != NULL) {
        PP("%sversion=%s [%p]\n", prefix, template->version, template->version);
    }
    PP("%smetrics=[%p] (count=%u)\n", prefix, template->metrics, template->metrics_count);
    for (int i = 0; i < template->metrics_count; i++) {
        snprintf(temp, sizeof(temp), "%smetric[%u].", prefix, i);
        print_metric(temp, &template->metrics[i]);
    }
    PP("%sparameters=[%p] (count=%u)\n", prefix, template->parameters, template->parameters_count);
    for (int i = 0; i < template->parameters_count; i++) {
        snprintf(temp, sizeof(temp), "%sparameter[%u].", prefix, i);
        print_template_parameter(temp, &template->parameters[i]);
    }
    if (template->template_ref != NULL) {
        PP("%stemplate_ref=%s [%p]\n", prefix, template->template_ref, template->template_ref);
    }
    if (template->has_is_definition) {
        PP("%sis_definition=%u\n", prefix, template->is_definition);
    }
    if (template->extensions != NULL) {
        PP("%sextensions=[%p] (display not supported)\n", prefix, template->extensions);
    }
}

void print_metric(const char *prefix, org_eclipse_tahu_protobuf_Payload_Metric *metric) {
    char temp[64];
    if (prefix == NULL) {
        prefix = EMPTY_PREFIX;
    }
    if (metric->name != NULL) {
        PP("%sname=%s [%p]\n", prefix, metric->name, metric->name);
    }
    if (metric->has_alias) {
        PP("%salias=%ld\n", prefix, metric->alias);
    }
    if (metric->has_timestamp) {
        PP("%stimestamp=%ld\n", prefix, metric->timestamp);
    }
    if (metric->has_datatype) {
        PP("%sdatatype=%u\n", prefix, metric->datatype);
    }
    if (metric->has_is_historical) {
        PP("%sis_historical=%u\n", prefix, metric->is_historical);
    }
    if (metric->has_is_transient) {
        PP("%sis_transient=%u\n", prefix, metric->is_transient);
    }
    if (metric->has_is_null) {
        PP("%sis_null=%u\n", prefix, metric->is_null);
    }
    if (metric->has_metadata) {
        snprintf(temp, sizeof(temp), "%smetadata.", prefix);
        print_metadata(temp, &metric->metadata);
    }
    if (metric->has_properties) {
        snprintf(temp, sizeof(temp), "%sproperties.", prefix);
        print_propertyset(temp, &metric->properties);
    }
    switch (metric->which_value) {
    case org_eclipse_tahu_protobuf_Payload_Metric_int_value_tag:
        PP("%sint_value=%d\n", prefix, metric->value.int_value);
        break;
    case org_eclipse_tahu_protobuf_Payload_Metric_long_value_tag:
        PP("%slong_value=%ld\n", prefix, metric->value.long_value);
        break;
    case org_eclipse_tahu_protobuf_Payload_Metric_float_value_tag:
        PP("%sfloat_value=%f\n", prefix, metric->value.float_value);
        break;
    case org_eclipse_tahu_protobuf_Payload_Metric_double_value_tag:
        PP("%sdouble_value=%f\n", prefix, metric->value.double_value);
        break;
    case org_eclipse_tahu_protobuf_Payload_Metric_boolean_value_tag:
        PP("%sboolean_value=%d\n", prefix, metric->value.boolean_value);
        break;
    case org_eclipse_tahu_protobuf_Payload_Metric_string_value_tag:
        PP("%sstring_value=%s [%p]\n", prefix, metric->value.string_value, metric->value.string_value);
        break;
    case org_eclipse_tahu_protobuf_Payload_Metric_dataset_value_tag:
        snprintf(temp, sizeof(temp), "%sdataset.", prefix);
        print_dataset(temp, &metric->value.dataset_value);
        break;
    case org_eclipse_tahu_protobuf_Payload_Metric_bytes_value_tag:
        PP("%sbytes_value=[%p] (display not supported)\n", prefix, metric->value.bytes_value);
        break;
    case org_eclipse_tahu_protobuf_Payload_Metric_template_value_tag:
        snprintf(temp, sizeof(temp), "%stemplate.", prefix);
        print_template(temp, &metric->value.template_value);
        break;
    case org_eclipse_tahu_protobuf_Payload_Metric_extension_value_tag:
        PP("%sextension_value=[%p] (display not supported)\n", prefix, metric->value.extension_value.extensions);
        break;
    default:
        PP("%sinvalid which_type=%u", prefix, metric->which_value);
        break;
    }
}

void print_payload(org_eclipse_tahu_protobuf_Payload *payload) {
<<<<<<< HEAD
	char temp[64];
	PP("-----PAYLOAD BEGIN-----\n");
	if (payload->has_timestamp) {
		PP("timestamp=%ld\n", payload->timestamp);
	}
	if (payload->has_seq) {
		PP("seq=%ld\n", payload->seq);
	}
	if (payload->uuid != NULL) {
		PP("uuid=%s [%p]\n", payload->uuid, payload->uuid);
	}
	if (payload->body != NULL) {
		PP("body=[%p] (display not supported)\n", payload->body);
	}
	if (payload->extensions != NULL) {
		PP("extensions=[%p] (display not supported)\n", payload->extensions);
	}
	PP("metrics=[%p] (count=%u)\n", payload->metrics, payload->metrics_count);
	for (int i = 0; i < payload->metrics_count; i++) {
		snprintf(temp, sizeof(temp), "metric[%u].", i);
		print_metric(temp, &payload->metrics[i]);
	}
	PP("-----PAYLOAD END-----\n");
}
=======
    char temp[64];
    PP("-----PAYLOAD BEGIN-----\n");
    if (payload->has_timestamp) {
        PP("timestamp=%ld\n", payload->timestamp);
    }
    if (payload->has_seq) {
        PP("seq=%ld\n", payload->seq);
    }
    if (payload->uuid != NULL) {
        PP("uuid=%s [%p]\n", payload->uuid, payload->uuid);
    }
    if (payload->body != NULL) {
        PP("body=[%p] (display not supported)\n", payload->body);
    }
    if (payload->extensions != NULL) {
        PP("extensions=[%p] (display not supported)\n", payload->extensions);
    }
    PP("metrics=[%p] (count=%u)\n", payload->metrics, payload->metrics_count);
    for (int i = 0; i < payload->metrics_count; i++) {
        snprintf(temp, sizeof(temp), "metric[%u].", i);
        print_metric(temp, &payload->metrics[i]);
    }
    PP("-----PAYLOAD END-----\n");
}

>>>>>>> a52e082d
<|MERGE_RESOLUTION|>--- conflicted
+++ resolved
@@ -795,32 +795,6 @@
 }
 
 void print_payload(org_eclipse_tahu_protobuf_Payload *payload) {
-<<<<<<< HEAD
-	char temp[64];
-	PP("-----PAYLOAD BEGIN-----\n");
-	if (payload->has_timestamp) {
-		PP("timestamp=%ld\n", payload->timestamp);
-	}
-	if (payload->has_seq) {
-		PP("seq=%ld\n", payload->seq);
-	}
-	if (payload->uuid != NULL) {
-		PP("uuid=%s [%p]\n", payload->uuid, payload->uuid);
-	}
-	if (payload->body != NULL) {
-		PP("body=[%p] (display not supported)\n", payload->body);
-	}
-	if (payload->extensions != NULL) {
-		PP("extensions=[%p] (display not supported)\n", payload->extensions);
-	}
-	PP("metrics=[%p] (count=%u)\n", payload->metrics, payload->metrics_count);
-	for (int i = 0; i < payload->metrics_count; i++) {
-		snprintf(temp, sizeof(temp), "metric[%u].", i);
-		print_metric(temp, &payload->metrics[i]);
-	}
-	PP("-----PAYLOAD END-----\n");
-}
-=======
     char temp[64];
     PP("-----PAYLOAD BEGIN-----\n");
     if (payload->has_timestamp) {
@@ -844,6 +818,4 @@
         print_metric(temp, &payload->metrics[i]);
     }
     PP("-----PAYLOAD END-----\n");
-}
-
->>>>>>> a52e082d
+}