--- conflicted
+++ resolved
@@ -32,66 +32,6 @@
 
   <name>Eclipse Tahu</name>
   <url>http://www.eclipse.org/tahu</url>
-<<<<<<< HEAD
-    <description>
-        The Tahu project provides open-source implementations of Eclipse Sparkplug
-    </description>
-
-    <organization>
-        <name>Eclipse Tahu</name>
-        <url>http://www.eclipse.org/tahu</url>
-    </organization>
-
-    <developers>
-      <developer>
-        <id>ibinshtok</id>
-            <name>Ilya Binshtok</name>
-            <organization>Cirrus Link Solutions</organization>
-            <organizationUrl>http://www.cirrus-link.com</organizationUrl>
-            <roles>
-                <role>Developer</role>
-            </roles>
-      </developer>
-      <developer>
-        <id>nathandavenport</id>
-            <name>Nathan Davenport</name>
-            <organization>Cirrus Link Solutions</organization>
-            <organizationUrl>http://www.cirrus-link.com</organizationUrl>
-            <roles>
-                <role>Developer</role>
-            </roles>
-      </developer>
-      <developer>
-        <id>wes-johnson</id>
-            <name>Wes Johnson</name>
-            <organization>Cirrus Link Solutions</organization>
-            <organizationUrl>http://www.cirrus-link.com</organizationUrl>
-            <roles>
-                <role>Developer</role>
-            </roles>
-      </developer>
-      <developer>
-        <id>ckienle</id>
-            <name>Chad Kienle</name>
-            <organization>Cirrus Link Solutions</organization>
-            <organizationUrl>http://www.cirrus-link.com</organizationUrl>
-            <roles>
-                <role>Developer</role>
-            </roles>
-      </developer>
-    </developers>
-    <licenses>
-        <license>
-            <name>Eclipse Public License - Version 2.0</name>
-            <url>https://www.eclipse.org/legal/epl-2.0</url>
-        </license>
-    </licenses>
-
-    <scm>
-            <url>https://github.com/eclipse/tahu.git</url>
-            <connection>scm:git:git@github.com:eclipse/tahu.git</connection>
-    </scm>
-=======
   <description>
     The Tahu project provides open-source implementations of Eclipse Sparkplug
   </description>
@@ -150,7 +90,6 @@
     <url>https://github.com/eclipse/tahu.git</url>
     <connection>scm:git:git@github.com:eclipse/tahu.git</connection>
   </scm>
->>>>>>> 9baa37b0
 
   <distributionManagement>
     <snapshotRepository>
